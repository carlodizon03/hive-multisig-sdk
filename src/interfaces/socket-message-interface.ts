import { KeychainKeyTypes } from 'hive-keychain-commons';
import { SignatureRequest } from './signature-request';
import { KeychainOptions } from 'keychain-sdk';
import { Signature, Transaction } from '@hiveio/dhive';
import * as Hive from '@hiveio/dhive';

export enum SocketMessageCommand {
  SIGNER_CONNECT = 'signer_connect',
  REQUEST_SIGNATURE = 'request_signature',
  REQUEST_SIGN_TRANSACTION = 'request_sign_transaction',
  SIGN_TRANSACTION = 'sign_transaction',
  REQUEST_LOCK = 'request_lock',
  NOTIFY_TRANSACTION_BROADCASTED = 'notify_transaction_broadcasted',
  TRANSACTION_BROADCASTED_NOTIFICATION = 'transaction_broadcasted_notification',
}

export interface MultisigOptions {
  keychainOptions?: KeychainOptions;
  socketAddress: string;
  clientAddress: string;
}
export interface SocketMessage {
  command: string;
  payload: SocketMessagePayload;
}

export interface SocketMessagePayload {}

export interface NotifyTxBroadcastedMessage extends SocketMessagePayload {
  signatureRequestId: number;
}

export interface SignerConnect {
  username: string;
  keyType: KeychainKeyTypes;
}
export interface SignerConnectMessage extends SocketMessagePayload {
  publicKey: string;
  message: string;
  username: string;
}

export interface SignerConnectResponse {
  errors?: SignerConnectError;
  result?: SignerConnectResult;
}

export interface SignerConnectResult {
  pendingSignatureRequests?: UserPendingSignatureRequest;
  notifications?: UserNotifications;
}

export interface UserNotifications {
  [username: string]: UserNotification[];
}
export interface UserPendingSignatureRequest {
  [username: string]: SignatureRequest[];
}

export interface UserNotification {
  message: string;
  signatureRequest: SignatureRequest;
}
export interface SignerConnectError {
  [username: string]: string;
}

export interface ISignatureRequest {
  expirationDate: Date;
  threshold: number;
  keyType: KeychainKeyTypes;
  signers: RequestSignatureSigner[];
}

export interface SignatureRequestInitialSigner {
  username: string;
  publicKey: string;
  signature: string;
  weight: number;
}

export interface RequestSignatureMessage extends SocketMessagePayload {
  signatureRequest: ISignatureRequest;
  initialSigner: SignatureRequestInitialSigner;
}

export interface RequestSignatureSigner {
  encryptedTransaction: string; // Encrypted transaction with signer key
  publicKey: string; // public key of signer
  weight: string;
}

export interface SignTransactionMessage extends SocketMessagePayload {
  signature: string;
  signerId: number;
  signatureRequestId: number;
}

export interface RefuseTransactionMessage extends SocketMessagePayload {
  signerId: number;
}

export interface ISignTransaction {
  decodedTransaction: Transaction;
  signerId: number;
  signatureRequestId: number;
  username: string;
  method: KeychainKeyTypes;
}

export interface IEncodeTransaction {
  transaction: Transaction;
  method: KeychainKeyTypes;
  expirationDate: Date;
<<<<<<< HEAD
  initiator: {
    username:string,
    publicKey:string,
    weight:string|number,
  }
=======
  initiator: string|Hive.PublicKey;
>>>>>>> c74d296d
  authority: Hive.Authority;
}

export interface IDecodeTransaction {
  signatureRequest: SignatureRequest;
  username: string;
  publicKey: string;
}

export interface ITransaction{
  id:number,
  signatureRequestId:number;
  transaction: Transaction;
  method: KeychainKeyTypes;
  username: string;
}

export type SignatureRequestCallback = (message: SignatureRequest) => void;<|MERGE_RESOLUTION|>--- conflicted
+++ resolved
@@ -112,15 +112,11 @@
   transaction: Transaction;
   method: KeychainKeyTypes;
   expirationDate: Date;
-<<<<<<< HEAD
   initiator: {
     username:string,
     publicKey:string,
     weight:string|number,
   }
-=======
-  initiator: string|Hive.PublicKey;
->>>>>>> c74d296d
   authority: Hive.Authority;
 }
 
