import {
  Authority,
  PublicKey,
  Signature,
  Transaction,
  cryptoUtils,
} from '@hiveio/dhive';
import { KeychainKeyTypes } from 'hive-keychain-commons';
import { KeychainSDK, Login, SignBuffer } from 'keychain-sdk';
import * as io from 'socket.io-client';
import { SignatureRequest } from './interfaces/signature-request';
import {
  IDecodeTransaction,
  IEncodeTransaction,
  ISignTransaction,
  ISignatureRequest,
  ITransaction,
  MultisigOptions,
  NotifyTxBroadcastedMessage,
  RequestSignatureMessage,
  RequestSignatureSigner,
  SignTransactionMessage,
  SignatureRequestCallback,
  SignerConnect,
  SignerConnectMessage,
  SignerConnectResponse,
  SocketMessageCommand,
} from './interfaces/socket-message-interface';
<<<<<<< HEAD
=======
import {
  Encode,
  EncodeWithKeys,
  KeychainRequestResponse,
  KeychainSDK,
  SignBuffer,
} from 'keychain-sdk';
import * as io from 'socket.io-client';
import { KeychainKeyTypes } from 'hive-keychain-commons';
>>>>>>> c74d296d
import { HiveUtils } from './utils/hive.utils';

/**
 * @description
 * Contains utils methods to perform transactions requiring multiple signatures.
 *
 * @example
 * @export
 * @class
 */
export class HiveMultisigSDK {
  window: Window;
  options?: MultisigOptions;
  keychain: KeychainSDK;
  socket: io.Socket;
  constructor(window: Window, options?: MultisigOptions) {
    this.window = window;
    this.keychain = new KeychainSDK(this.window);
    if (!options) {
      this.options = {
        socketAddress: 'http://localhost:5001',
        clientAddress: 'https://api.deathwing.me',
      };
    } else {
      this.options = options;
    }
    this.socket = io.connect(this.options.socketAddress);
    this.socket.on('connect', () => {
      console.log(`Socket Connected with ID: ${this.socket.id}`);
    });
  }

  /**
   * @description
   * This function is called to connect to a single account or key before making a multi-signature transaction.
   *
   * Under the hood, this function will call the window.hive_keychain.requestSignBuffer() using KeychainSDK.
   *
   * @example
   * import {HiveMultisigSDK} from "hive-multisig-sdk";
   * const multisig = new HiveMultisigSDK(window);
   * const username = 'hive.user';
   * try {
   *       const signerConnectResponse = await multisig.singleSignerConnect(
   *           username,
   *           KeychainKeyTypes.posting,
   *       );
   *       console.log({ signerConnectResponse });
   *   } catch (error) {
   *       console.log(error);
   *   }
   * @param to username or key
   * @param keyType KeychainKeyTypes
   * @returns SignerConnectResponse
   */

  singleSignerConnect = async (
    signer: SignerConnect,
  ): Promise<SignerConnectResponse> => {
    return new Promise(async (resolve, reject) => {
      try {
        const signBuffer = await this.keychain.signBuffer({
          username: signer.username,
          message: signer.username,
          method: signer.keyType,
          title: 'Send Signer Connect Message',
        } as SignBuffer);

        if (signBuffer.success) {
          const signerConnectParams: SignerConnectMessage = {
            publicKey: signBuffer.publicKey!,
            message: JSON.stringify(signBuffer.result).replace(`"`, ''),
            username: signBuffer.data.username,
          };
          this.socket.emit(
            SocketMessageCommand.SIGNER_CONNECT,
            [signerConnectParams],
            (signerConnectResponse: SignerConnectResponse) => {
              if (signerConnectResponse.errors) {
                reject(signerConnectResponse.errors);
              }
              resolve(signerConnectResponse);
            },
          );
        } else {
          reject(
            new Error('Error while signing buffer during singleSignerConnect'),
          );
        }
      } catch (error: any) {
        const errorMessage =
          'Error occurred during singleSignerConnect: ' + error.message;
        reject(new Error(errorMessage));
      }
    });
  };

  /**
   * @description
   * This function is called to connect to multiple accounts or keys before making a multi-signature transaction.
   *
   * Unlike singleSignerConnect, it is required to sign each message using KeychainSDK.signBuffer() first outside of this function.
   *
   * @param messages array of signed connect messages
   * @returns SignerConnectResponse
   */
  multipleSignerConnect = async (
    messages: SignerConnectMessage[],
  ): Promise<SignerConnectResponse> => {
    return new Promise(async (resolve, reject) => {
      try {
        this.socket.emit(
          SocketMessageCommand.SIGNER_CONNECT,
          messages,
          (signerConnectResponse: SignerConnectResponse) => {
            if (signerConnectResponse.errors) {
              reject(signerConnectResponse);
            }
            resolve(signerConnectResponse);
          },
        );
      } catch (error: any) {
        const errorMessage =
          'Error occurred during multipleSignerConnect: ' + error.message;
        reject(new Error(errorMessage));
      }
    });
  };

  /**
   * @description
   * A function tha returns the account authorities that are required to sign for the multisig transaction
   *
   * @param username
   * @param keyType the transaction key type or method
   * @returns Authority - containing the list of accounts and keys as well as the corresponding weights and weight threshold
   */
  getSigners = async (
    username: string,
    keyType: KeychainKeyTypes,
  ): Promise<Authority> => {
    return new Promise(async (resolve, reject) => {
      try {
        const account = await HiveUtils.getAccount(username);
        if (account.length === 0) {
          reject(`${username} not found`);
        }
        switch (keyType) {
          case KeychainKeyTypes.active:
            resolve(account[0].active);
          case KeychainKeyTypes.posting:
            resolve(account[0].posting);
        }
      } catch (error: any) {
        reject(new Error('error occured during getSigners: ' + error.message));
      }
    });
  };

  /**
   * @description
   *
   *
   *
   * @param message
   * @return
   */
  sendSignatureRequest = async (
    message: RequestSignatureMessage,
  ): Promise<string> => {
    return new Promise(async (resolve, reject) => {
      try {
        this.socket.emit(
          SocketMessageCommand.REQUEST_SIGNATURE,
          message,
          (response: string) => {
            resolve(response);
          },
        );
      } catch (error: any) {
        const errorMessage =
          'Error occured during sendSignatureRequest: ' + error.message;
        reject(new Error(errorMessage));
      }
    });
  };

  /**
   * @description
   *
   * @param message .
   * @returns.
   */
  signTransaction = async (data: ISignTransaction): Promise<string[]> => {
    return new Promise(async (resolve, reject) => {
      try {
        const signature = await this.keychain.signTx({
          username: data.username,
          tx: data.decodedTransaction,
          method: data.method,
        });
        if (signature.success) {
          try {
            const signedTransaction = signature.result;
            const signTransactionMessage: SignTransactionMessage = {
              signature:
                signedTransaction.signatures[
                  signedTransaction.signatures.length - 1
                ],
              signerId: data.signerId,
              signatureRequestId: data.signatureRequestId,
            };
            this.socket.emit(
              SocketMessageCommand.SIGN_TRANSACTION,
              signTransactionMessage,
              (response: string[]) => {
                resolve(response);
              },
            );
          } catch (error: any) {
            reject(
              new Error(
                'Error occured during signTransaction: ' + error.message,
              ),
            );
          }
        }
        reject(signature.error);
      } catch (error: any) {
        reject(
          new Error('Error occured during signTransaction: ' + error.message),
        );
      }
    });
  };

  /**
   * @description
   * Notifies the backend about a transaction being broadcasted.
   *
   * @param message The NotifyTxBroadcastedMessage containing signatureRequestId.
   * @returns A Promise that resolves with a string message indicating successful notification.
   */
  notifyTransactionBroadcasted = async (
    message: NotifyTxBroadcastedMessage,
  ): Promise<string> => {
    return new Promise(async (resolve, reject) => {
      try {
        this.socket.emit(
          SocketMessageCommand.NOTIFY_TRANSACTION_BROADCASTED,
          message,
          () => {
            resolve('Backend has been notified of broadcast.');
          },
        );
      } catch (error: any) {
        reject(
          new Error(
            'Error occured during notifyTransactionBroadcased: ' +
              error.message,
          ),
        );
      }
    });
  };

  /**
   * @description
   * Encodes the transaction data using the keychain.
   *
   * @param data The object containing transaction encoding details.
   * @returns A Promise that resolves with the encoded transaction as a string.
   */
  encodeTransaction = (
    data: IEncodeTransaction,
  ): Promise<RequestSignatureMessage> => {
    return new Promise<RequestSignatureMessage>(async (resolve, reject) => {
      try {
        const signature = await this.keychain.signTx({
          username: data.initiator.username.toString(),
          tx: data.transaction,
          method: data.method,
        });
        if (!signature.success) {
          reject(
            new Error('Failed to sign transaction during transaction encoding'),
          );
          return;
        }

        const signedTransaction = signature.result;
<<<<<<< HEAD
        let receivers: [string, number][] =
          await HiveUtils.getEncodedTxReceivers(data.authority, data.method);
        let signerList: RequestSignatureSigner[] = [];

        if (receivers.length > 0) {
          const encodedTransaction = await this.keychain.encodeWithKeys({
            username: data.initiator.username.toString(),
            publicKeys: receivers.map((k) => {
              return k[0];
            }),
            message: `#${JSON.stringify(signedTransaction)}`,
            method: data.method,
          });

          if (encodedTransaction.success && encodedTransaction.result) {

            const resultString = JSON.stringify(encodedTransaction.result);
            const encodedTx = JSON.parse(resultString) ;
            for(let i=0; i<receivers.length; i++){
              var result = encodedTx[receivers[i][0]];
              var signer:RequestSignatureSigner = {
                encryptedTransaction:result,
                publicKey:receivers[i][0],
                weight:receivers[i][1].toString()
               }
              signerList.push(signer);
              
            }

            const signatureRequest: ISignatureRequest={
              expirationDate: data.expirationDate,
              threshold: data.authority.weight_threshold,
              keyType: data.method,
              signers: signerList
            }

            const requestSignMsg: RequestSignatureMessage = {
              signatureRequest,
              initialSigner:{
                username: data.initiator.username,
                publicKey: data.initiator.publicKey,
                signature: signedTransaction.signatures[0],
                weight: data.initiator.weight as number
              }
            }

            resolve(requestSignMsg);
          } else {
            reject(new Error('Failed to encode transaction'));
            return;
          }
        }
=======

        const signRequestList: RequestSignatureSigner[] = [];

        for (let i = 0; i < data.authority.account_auths.length; i++) {
          const account = data.authority.account_auths[i][0];
          const weight = data.authority.account_auths[i][1].toString();
          if (account) {
            const msg: Encode = {
              username: data.initiator.toString(),
              receiver: account.toString(),
              message: `#${JSON.stringify(signedTransaction)}`,
              method: data.method,
            };
            console.log('Encoding for user:');
            console.log(msg);
            const encodedTransaction = await this.keychain.encode(msg);
            if (encodedTransaction.result) {
              const signRequest: RequestSignatureSigner = {
                encryptedTransaction: encodedTransaction.result.toString(),
                publicKey: account.toString(),
                weight: weight,
              };
              signRequestList.push(signRequest);
            } else {
              console.log('Encoding for user Failed:');
              console.log(encodedTransaction);
            }
          }
        }

        const publicKeys:string[] = []

        for(let j = 0; j < data.authority.key_auths.length; j++){
          const key = data.authority.key_auths[j][0].toString();
          publicKeys.push(key);
        }
        const msg:EncodeWithKeys = {
          username: data.initiator.toString(),
          publicKeys,
          message: `#${JSON.stringify(signedTransaction)}`,
          method: data.method,
        }
        const encodedTransaction = await this.keychain.encodeWithKeys(msg);
        if (encodedTransaction.result) {
          console.log("Encoded transaction for keys:")
          console.log(encodedTransaction)
      }
        // for (let j = 0; j < data.authority.key_auths.length; j++) {
        //   const weight = data.authority.key_auths[j][1].toString();
        //   const msg: = {
        //     username: data.initiator.toString(),
        //     publicKeys: key,
        //     message: `#${JSON.stringify(signedTransaction)}`,
        //     method: data.method,
        //   };
        //   console.log('Encoding for key:');
        //   console.log(msg);
        //   const encodedTransaction = await this.keychain.encodeWithKeys(msg);

        //   if (encodedTransaction.result) {
        //     const signRequest: RequestSignatureSigner = {
        //       encryptedTransaction: encodedTransaction.result.toString(),
        //       publicKey: key,
        //       weight: weight,
        //     };
        //     signRequestList.push(signRequest);
        //   } else {
        //     console.log('Encoding for key Failed:');
        //     console.log(encodedTransaction);
        //   }
        // }
        const signRequestData: ISignatureRequest = {
          expirationDate: data.expirationDate,
          threshold: data.authority.weight_threshold,
          keyType: data.method,
          signers: signRequestList,
        };
        const encodedTrans: IEncodeTransaction = {
          ...data,
          transaction: { ...data.transaction },
          method: data.method,
          expirationDate: data.expirationDate,
          initiator: data.initiator,
          authority: { ...data.authority },
          signedTransaction: signedTransaction,
          signRequestData: signRequestData,
        };
        resolve(encodedTrans);
>>>>>>> c74d296d
      } catch (error: any) {
        reject(
          new Error(
            'Error occurred during encodeTransaction: ' + error.message,
          ),
        );
      }
    });
  };

  /**
   * @description
   * Decodes the encrypted transaction for the signature request.
   *
   * @param signatureRequest
   * @param username
   * @param publicKey
   * @returns A Promise that resolves with the decoded transaction as a Transaction object.
   */
  decodeTransaction = async (
    data: IDecodeTransaction,
  ): Promise<ITransaction> => {
    return new Promise(async (resolve, reject) => {
      if (!data.signatureRequest) {
        reject(
          new Error(
            'You passed an empty signatureRequest in decodeTransaction.',
          ),
        );
      }
      const signer = data.signatureRequest.signers.find(
        (s) => s.publicKey === data.publicKey,
      );
      if (!signer) {
        reject(
          new Error('The publikKey cannot be found in the list of signers.'),
        );
      } else {
        try {
          const decodedMsg = await this.keychain.decode({
            username: data.username,
            message: signer.encryptedTransaction,
            method: data.signatureRequest.keyType,
          });
          if (decodedMsg.success) {
            const decodedTx = JSON.parse(
              JSON.stringify(decodedMsg.result).replace('#', ''),
            );
            try {
              const tx: ITransaction = {
                id: signer.id,
                signatureRequestId: data.signatureRequest.id,
                transaction: decodedTx as Transaction,
                method: data.signatureRequest.keyType,
                username: data.username,
              };
              resolve(tx);
            } catch {
              reject(
                new Error(
                  'Cannot parse transaction object. Invalid transaction format.',
                ),
              );
            }
          }
        } catch (error: any) {
          reject(
            new Error(
              'An error occured during decodeTransaction: ' + error.message,
            ),
          );
        }
      }
    });
  };

  /**
   * @description
   * Verifies the key and signature of a signer's connection message.
   *
   * @param message The signer connection message containing the public key, username, and signature.
   * @returns A Promise that resolves with a boolean indicating whether the key and signature are valid.
   */
  verifyKey = async (message: SignerConnectMessage): Promise<boolean> => {
    return new Promise(async (resolve, reject) => {
      HiveUtils.getClient()
        .keys.getKeyReferences([message.publicKey!])
        .then((result) => {
          if (result.accounts?.[0]?.includes(message.username)) {
            const signature = Signature.fromString(message.message);
            const key = PublicKey.fromString(message.publicKey);
            if (key.verify(cryptoUtils.sha256(message.username), signature)) {
              resolve(true);
            }
            reject(new Error('The signature could not be verified'));
          }
          reject(new Error('The signature could not be verified'));
        });
    });
  };

  /**
   * @description
   * Subscribes to signature requests and invokes the provided callback function when a signature request is received.
   *
   * @param callback The callback function to be invoked with the signature request.
   * @returns A Promise that resolves with a string message indicating successful subscription.
   */
  subscribeToSignRequests = (
    callback: SignatureRequestCallback,
  ): Promise<boolean> => {
    return new Promise<boolean>((resolve, reject) => {
      try {
        this.socket.on(
          SocketMessageCommand.REQUEST_SIGN_TRANSACTION,
          (signatureRequest: SignatureRequest) => {
            callback(signatureRequest);
          },
        );
        resolve(true);
      } catch (error: any) {
        reject(
          new Error(
            'Error occured when trying to subscribe to signer requests: ' +
              error.message,
          ),
        );
      }
    });
  };

  /**
   * @description
   * Subscribes to broadcasted transactions and invokes the provided callback function when a transaction has been broadcasted.
   *
   * @param callback The callback function to be invoked with the signature request.
   * @returns A Promise that resolves with a string message indicating successful subscription.
   */
  subscribeToBroadcastedTransactions = (
    callback: SignatureRequestCallback,
  ): Promise<boolean> => {
    return new Promise<boolean>((resolve, reject) => {
      try {
        this.socket.on(
          SocketMessageCommand.TRANSACTION_BROADCASTED_NOTIFICATION,
          (signatureRequest: SignatureRequest) => {
            callback(signatureRequest);
          },
        );
        resolve(true);
      } catch (error: any) {
        reject(
          new Error(
            'Error occured when trying to subscribe to broadcasted transactions: ' +
              error.message,
          ),
        );
      }
    });
  };
}
<|MERGE_RESOLUTION|>--- conflicted
+++ resolved
@@ -1,635 +1,538 @@
-import {
-  Authority,
-  PublicKey,
-  Signature,
-  Transaction,
-  cryptoUtils,
-} from '@hiveio/dhive';
-import { KeychainKeyTypes } from 'hive-keychain-commons';
-import { KeychainSDK, Login, SignBuffer } from 'keychain-sdk';
-import * as io from 'socket.io-client';
-import { SignatureRequest } from './interfaces/signature-request';
-import {
-  IDecodeTransaction,
-  IEncodeTransaction,
-  ISignTransaction,
-  ISignatureRequest,
-  ITransaction,
-  MultisigOptions,
-  NotifyTxBroadcastedMessage,
-  RequestSignatureMessage,
-  RequestSignatureSigner,
-  SignTransactionMessage,
-  SignatureRequestCallback,
-  SignerConnect,
-  SignerConnectMessage,
-  SignerConnectResponse,
-  SocketMessageCommand,
-} from './interfaces/socket-message-interface';
-<<<<<<< HEAD
-=======
-import {
-  Encode,
-  EncodeWithKeys,
-  KeychainRequestResponse,
-  KeychainSDK,
-  SignBuffer,
-} from 'keychain-sdk';
-import * as io from 'socket.io-client';
-import { KeychainKeyTypes } from 'hive-keychain-commons';
->>>>>>> c74d296d
-import { HiveUtils } from './utils/hive.utils';
-
-/**
- * @description
- * Contains utils methods to perform transactions requiring multiple signatures.
- *
- * @example
- * @export
- * @class
- */
-export class HiveMultisigSDK {
-  window: Window;
-  options?: MultisigOptions;
-  keychain: KeychainSDK;
-  socket: io.Socket;
-  constructor(window: Window, options?: MultisigOptions) {
-    this.window = window;
-    this.keychain = new KeychainSDK(this.window);
-    if (!options) {
-      this.options = {
-        socketAddress: 'http://localhost:5001',
-        clientAddress: 'https://api.deathwing.me',
-      };
-    } else {
-      this.options = options;
-    }
-    this.socket = io.connect(this.options.socketAddress);
-    this.socket.on('connect', () => {
-      console.log(`Socket Connected with ID: ${this.socket.id}`);
-    });
-  }
-
-  /**
-   * @description
-   * This function is called to connect to a single account or key before making a multi-signature transaction.
-   *
-   * Under the hood, this function will call the window.hive_keychain.requestSignBuffer() using KeychainSDK.
-   *
-   * @example
-   * import {HiveMultisigSDK} from "hive-multisig-sdk";
-   * const multisig = new HiveMultisigSDK(window);
-   * const username = 'hive.user';
-   * try {
-   *       const signerConnectResponse = await multisig.singleSignerConnect(
-   *           username,
-   *           KeychainKeyTypes.posting,
-   *       );
-   *       console.log({ signerConnectResponse });
-   *   } catch (error) {
-   *       console.log(error);
-   *   }
-   * @param to username or key
-   * @param keyType KeychainKeyTypes
-   * @returns SignerConnectResponse
-   */
-
-  singleSignerConnect = async (
-    signer: SignerConnect,
-  ): Promise<SignerConnectResponse> => {
-    return new Promise(async (resolve, reject) => {
-      try {
-        const signBuffer = await this.keychain.signBuffer({
-          username: signer.username,
-          message: signer.username,
-          method: signer.keyType,
-          title: 'Send Signer Connect Message',
-        } as SignBuffer);
-
-        if (signBuffer.success) {
-          const signerConnectParams: SignerConnectMessage = {
-            publicKey: signBuffer.publicKey!,
-            message: JSON.stringify(signBuffer.result).replace(`"`, ''),
-            username: signBuffer.data.username,
-          };
-          this.socket.emit(
-            SocketMessageCommand.SIGNER_CONNECT,
-            [signerConnectParams],
-            (signerConnectResponse: SignerConnectResponse) => {
-              if (signerConnectResponse.errors) {
-                reject(signerConnectResponse.errors);
-              }
-              resolve(signerConnectResponse);
-            },
-          );
-        } else {
-          reject(
-            new Error('Error while signing buffer during singleSignerConnect'),
-          );
-        }
-      } catch (error: any) {
-        const errorMessage =
-          'Error occurred during singleSignerConnect: ' + error.message;
-        reject(new Error(errorMessage));
-      }
-    });
-  };
-
-  /**
-   * @description
-   * This function is called to connect to multiple accounts or keys before making a multi-signature transaction.
-   *
-   * Unlike singleSignerConnect, it is required to sign each message using KeychainSDK.signBuffer() first outside of this function.
-   *
-   * @param messages array of signed connect messages
-   * @returns SignerConnectResponse
-   */
-  multipleSignerConnect = async (
-    messages: SignerConnectMessage[],
-  ): Promise<SignerConnectResponse> => {
-    return new Promise(async (resolve, reject) => {
-      try {
-        this.socket.emit(
-          SocketMessageCommand.SIGNER_CONNECT,
-          messages,
-          (signerConnectResponse: SignerConnectResponse) => {
-            if (signerConnectResponse.errors) {
-              reject(signerConnectResponse);
-            }
-            resolve(signerConnectResponse);
-          },
-        );
-      } catch (error: any) {
-        const errorMessage =
-          'Error occurred during multipleSignerConnect: ' + error.message;
-        reject(new Error(errorMessage));
-      }
-    });
-  };
-
-  /**
-   * @description
-   * A function tha returns the account authorities that are required to sign for the multisig transaction
-   *
-   * @param username
-   * @param keyType the transaction key type or method
-   * @returns Authority - containing the list of accounts and keys as well as the corresponding weights and weight threshold
-   */
-  getSigners = async (
-    username: string,
-    keyType: KeychainKeyTypes,
-  ): Promise<Authority> => {
-    return new Promise(async (resolve, reject) => {
-      try {
-        const account = await HiveUtils.getAccount(username);
-        if (account.length === 0) {
-          reject(`${username} not found`);
-        }
-        switch (keyType) {
-          case KeychainKeyTypes.active:
-            resolve(account[0].active);
-          case KeychainKeyTypes.posting:
-            resolve(account[0].posting);
-        }
-      } catch (error: any) {
-        reject(new Error('error occured during getSigners: ' + error.message));
-      }
-    });
-  };
-
-  /**
-   * @description
-   *
-   *
-   *
-   * @param message
-   * @return
-   */
-  sendSignatureRequest = async (
-    message: RequestSignatureMessage,
-  ): Promise<string> => {
-    return new Promise(async (resolve, reject) => {
-      try {
-        this.socket.emit(
-          SocketMessageCommand.REQUEST_SIGNATURE,
-          message,
-          (response: string) => {
-            resolve(response);
-          },
-        );
-      } catch (error: any) {
-        const errorMessage =
-          'Error occured during sendSignatureRequest: ' + error.message;
-        reject(new Error(errorMessage));
-      }
-    });
-  };
-
-  /**
-   * @description
-   *
-   * @param message .
-   * @returns.
-   */
-  signTransaction = async (data: ISignTransaction): Promise<string[]> => {
-    return new Promise(async (resolve, reject) => {
-      try {
-        const signature = await this.keychain.signTx({
-          username: data.username,
-          tx: data.decodedTransaction,
-          method: data.method,
-        });
-        if (signature.success) {
-          try {
-            const signedTransaction = signature.result;
-            const signTransactionMessage: SignTransactionMessage = {
-              signature:
-                signedTransaction.signatures[
-                  signedTransaction.signatures.length - 1
-                ],
-              signerId: data.signerId,
-              signatureRequestId: data.signatureRequestId,
-            };
-            this.socket.emit(
-              SocketMessageCommand.SIGN_TRANSACTION,
-              signTransactionMessage,
-              (response: string[]) => {
-                resolve(response);
-              },
-            );
-          } catch (error: any) {
-            reject(
-              new Error(
-                'Error occured during signTransaction: ' + error.message,
-              ),
-            );
-          }
-        }
-        reject(signature.error);
-      } catch (error: any) {
-        reject(
-          new Error('Error occured during signTransaction: ' + error.message),
-        );
-      }
-    });
-  };
-
-  /**
-   * @description
-   * Notifies the backend about a transaction being broadcasted.
-   *
-   * @param message The NotifyTxBroadcastedMessage containing signatureRequestId.
-   * @returns A Promise that resolves with a string message indicating successful notification.
-   */
-  notifyTransactionBroadcasted = async (
-    message: NotifyTxBroadcastedMessage,
-  ): Promise<string> => {
-    return new Promise(async (resolve, reject) => {
-      try {
-        this.socket.emit(
-          SocketMessageCommand.NOTIFY_TRANSACTION_BROADCASTED,
-          message,
-          () => {
-            resolve('Backend has been notified of broadcast.');
-          },
-        );
-      } catch (error: any) {
-        reject(
-          new Error(
-            'Error occured during notifyTransactionBroadcased: ' +
-              error.message,
-          ),
-        );
-      }
-    });
-  };
-
-  /**
-   * @description
-   * Encodes the transaction data using the keychain.
-   *
-   * @param data The object containing transaction encoding details.
-   * @returns A Promise that resolves with the encoded transaction as a string.
-   */
-  encodeTransaction = (
-    data: IEncodeTransaction,
-  ): Promise<RequestSignatureMessage> => {
-    return new Promise<RequestSignatureMessage>(async (resolve, reject) => {
-      try {
-        const signature = await this.keychain.signTx({
-          username: data.initiator.username.toString(),
-          tx: data.transaction,
-          method: data.method,
-        });
-        if (!signature.success) {
-          reject(
-            new Error('Failed to sign transaction during transaction encoding'),
-          );
-          return;
-        }
-
-        const signedTransaction = signature.result;
-<<<<<<< HEAD
-        let receivers: [string, number][] =
-          await HiveUtils.getEncodedTxReceivers(data.authority, data.method);
-        let signerList: RequestSignatureSigner[] = [];
-
-        if (receivers.length > 0) {
-          const encodedTransaction = await this.keychain.encodeWithKeys({
-            username: data.initiator.username.toString(),
-            publicKeys: receivers.map((k) => {
-              return k[0];
-            }),
-            message: `#${JSON.stringify(signedTransaction)}`,
-            method: data.method,
-          });
-
-          if (encodedTransaction.success && encodedTransaction.result) {
-
-            const resultString = JSON.stringify(encodedTransaction.result);
-            const encodedTx = JSON.parse(resultString) ;
-            for(let i=0; i<receivers.length; i++){
-              var result = encodedTx[receivers[i][0]];
-              var signer:RequestSignatureSigner = {
-                encryptedTransaction:result,
-                publicKey:receivers[i][0],
-                weight:receivers[i][1].toString()
-               }
-              signerList.push(signer);
-              
-            }
-
-            const signatureRequest: ISignatureRequest={
-              expirationDate: data.expirationDate,
-              threshold: data.authority.weight_threshold,
-              keyType: data.method,
-              signers: signerList
-            }
-
-            const requestSignMsg: RequestSignatureMessage = {
-              signatureRequest,
-              initialSigner:{
-                username: data.initiator.username,
-                publicKey: data.initiator.publicKey,
-                signature: signedTransaction.signatures[0],
-                weight: data.initiator.weight as number
-              }
-            }
-
-            resolve(requestSignMsg);
-          } else {
-            reject(new Error('Failed to encode transaction'));
-            return;
-          }
-        }
-=======
-
-        const signRequestList: RequestSignatureSigner[] = [];
-
-        for (let i = 0; i < data.authority.account_auths.length; i++) {
-          const account = data.authority.account_auths[i][0];
-          const weight = data.authority.account_auths[i][1].toString();
-          if (account) {
-            const msg: Encode = {
-              username: data.initiator.toString(),
-              receiver: account.toString(),
-              message: `#${JSON.stringify(signedTransaction)}`,
-              method: data.method,
-            };
-            console.log('Encoding for user:');
-            console.log(msg);
-            const encodedTransaction = await this.keychain.encode(msg);
-            if (encodedTransaction.result) {
-              const signRequest: RequestSignatureSigner = {
-                encryptedTransaction: encodedTransaction.result.toString(),
-                publicKey: account.toString(),
-                weight: weight,
-              };
-              signRequestList.push(signRequest);
-            } else {
-              console.log('Encoding for user Failed:');
-              console.log(encodedTransaction);
-            }
-          }
-        }
-
-        const publicKeys:string[] = []
-
-        for(let j = 0; j < data.authority.key_auths.length; j++){
-          const key = data.authority.key_auths[j][0].toString();
-          publicKeys.push(key);
-        }
-        const msg:EncodeWithKeys = {
-          username: data.initiator.toString(),
-          publicKeys,
-          message: `#${JSON.stringify(signedTransaction)}`,
-          method: data.method,
-        }
-        const encodedTransaction = await this.keychain.encodeWithKeys(msg);
-        if (encodedTransaction.result) {
-          console.log("Encoded transaction for keys:")
-          console.log(encodedTransaction)
-      }
-        // for (let j = 0; j < data.authority.key_auths.length; j++) {
-        //   const weight = data.authority.key_auths[j][1].toString();
-        //   const msg: = {
-        //     username: data.initiator.toString(),
-        //     publicKeys: key,
-        //     message: `#${JSON.stringify(signedTransaction)}`,
-        //     method: data.method,
-        //   };
-        //   console.log('Encoding for key:');
-        //   console.log(msg);
-        //   const encodedTransaction = await this.keychain.encodeWithKeys(msg);
-
-        //   if (encodedTransaction.result) {
-        //     const signRequest: RequestSignatureSigner = {
-        //       encryptedTransaction: encodedTransaction.result.toString(),
-        //       publicKey: key,
-        //       weight: weight,
-        //     };
-        //     signRequestList.push(signRequest);
-        //   } else {
-        //     console.log('Encoding for key Failed:');
-        //     console.log(encodedTransaction);
-        //   }
-        // }
-        const signRequestData: ISignatureRequest = {
-          expirationDate: data.expirationDate,
-          threshold: data.authority.weight_threshold,
-          keyType: data.method,
-          signers: signRequestList,
-        };
-        const encodedTrans: IEncodeTransaction = {
-          ...data,
-          transaction: { ...data.transaction },
-          method: data.method,
-          expirationDate: data.expirationDate,
-          initiator: data.initiator,
-          authority: { ...data.authority },
-          signedTransaction: signedTransaction,
-          signRequestData: signRequestData,
-        };
-        resolve(encodedTrans);
->>>>>>> c74d296d
-      } catch (error: any) {
-        reject(
-          new Error(
-            'Error occurred during encodeTransaction: ' + error.message,
-          ),
-        );
-      }
-    });
-  };
-
-  /**
-   * @description
-   * Decodes the encrypted transaction for the signature request.
-   *
-   * @param signatureRequest
-   * @param username
-   * @param publicKey
-   * @returns A Promise that resolves with the decoded transaction as a Transaction object.
-   */
-  decodeTransaction = async (
-    data: IDecodeTransaction,
-  ): Promise<ITransaction> => {
-    return new Promise(async (resolve, reject) => {
-      if (!data.signatureRequest) {
-        reject(
-          new Error(
-            'You passed an empty signatureRequest in decodeTransaction.',
-          ),
-        );
-      }
-      const signer = data.signatureRequest.signers.find(
-        (s) => s.publicKey === data.publicKey,
-      );
-      if (!signer) {
-        reject(
-          new Error('The publikKey cannot be found in the list of signers.'),
-        );
-      } else {
-        try {
-          const decodedMsg = await this.keychain.decode({
-            username: data.username,
-            message: signer.encryptedTransaction,
-            method: data.signatureRequest.keyType,
-          });
-          if (decodedMsg.success) {
-            const decodedTx = JSON.parse(
-              JSON.stringify(decodedMsg.result).replace('#', ''),
-            );
-            try {
-              const tx: ITransaction = {
-                id: signer.id,
-                signatureRequestId: data.signatureRequest.id,
-                transaction: decodedTx as Transaction,
-                method: data.signatureRequest.keyType,
-                username: data.username,
-              };
-              resolve(tx);
-            } catch {
-              reject(
-                new Error(
-                  'Cannot parse transaction object. Invalid transaction format.',
-                ),
-              );
-            }
-          }
-        } catch (error: any) {
-          reject(
-            new Error(
-              'An error occured during decodeTransaction: ' + error.message,
-            ),
-          );
-        }
-      }
-    });
-  };
-
-  /**
-   * @description
-   * Verifies the key and signature of a signer's connection message.
-   *
-   * @param message The signer connection message containing the public key, username, and signature.
-   * @returns A Promise that resolves with a boolean indicating whether the key and signature are valid.
-   */
-  verifyKey = async (message: SignerConnectMessage): Promise<boolean> => {
-    return new Promise(async (resolve, reject) => {
-      HiveUtils.getClient()
-        .keys.getKeyReferences([message.publicKey!])
-        .then((result) => {
-          if (result.accounts?.[0]?.includes(message.username)) {
-            const signature = Signature.fromString(message.message);
-            const key = PublicKey.fromString(message.publicKey);
-            if (key.verify(cryptoUtils.sha256(message.username), signature)) {
-              resolve(true);
-            }
-            reject(new Error('The signature could not be verified'));
-          }
-          reject(new Error('The signature could not be verified'));
-        });
-    });
-  };
-
-  /**
-   * @description
-   * Subscribes to signature requests and invokes the provided callback function when a signature request is received.
-   *
-   * @param callback The callback function to be invoked with the signature request.
-   * @returns A Promise that resolves with a string message indicating successful subscription.
-   */
-  subscribeToSignRequests = (
-    callback: SignatureRequestCallback,
-  ): Promise<boolean> => {
-    return new Promise<boolean>((resolve, reject) => {
-      try {
-        this.socket.on(
-          SocketMessageCommand.REQUEST_SIGN_TRANSACTION,
-          (signatureRequest: SignatureRequest) => {
-            callback(signatureRequest);
-          },
-        );
-        resolve(true);
-      } catch (error: any) {
-        reject(
-          new Error(
-            'Error occured when trying to subscribe to signer requests: ' +
-              error.message,
-          ),
-        );
-      }
-    });
-  };
-
-  /**
-   * @description
-   * Subscribes to broadcasted transactions and invokes the provided callback function when a transaction has been broadcasted.
-   *
-   * @param callback The callback function to be invoked with the signature request.
-   * @returns A Promise that resolves with a string message indicating successful subscription.
-   */
-  subscribeToBroadcastedTransactions = (
-    callback: SignatureRequestCallback,
-  ): Promise<boolean> => {
-    return new Promise<boolean>((resolve, reject) => {
-      try {
-        this.socket.on(
-          SocketMessageCommand.TRANSACTION_BROADCASTED_NOTIFICATION,
-          (signatureRequest: SignatureRequest) => {
-            callback(signatureRequest);
-          },
-        );
-        resolve(true);
-      } catch (error: any) {
-        reject(
-          new Error(
-            'Error occured when trying to subscribe to broadcasted transactions: ' +
-              error.message,
-          ),
-        );
-      }
-    });
-  };
-}
+import {
+  Authority,
+  PublicKey,
+  Signature,
+  Transaction,
+  cryptoUtils,
+} from '@hiveio/dhive';
+import { KeychainKeyTypes } from 'hive-keychain-commons';
+import * as io from 'socket.io-client';
+import { SignatureRequest } from './interfaces/signature-request';
+import {
+  IDecodeTransaction,
+  IEncodeTransaction,
+  ISignTransaction,
+  ISignatureRequest,
+  ITransaction,
+  MultisigOptions,
+  NotifyTxBroadcastedMessage,
+  RequestSignatureMessage,
+  RequestSignatureSigner,
+  SignTransactionMessage,
+  SignatureRequestCallback,
+  SignerConnect,
+  SignerConnectMessage,
+  SignerConnectResponse,
+  SocketMessageCommand,
+} from './interfaces/socket-message-interface';
+import {
+  Encode,
+  EncodeWithKeys,
+  KeychainRequestResponse,
+  KeychainSDK,
+  SignBuffer,
+} from 'keychain-sdk';
+import { HiveUtils } from './utils/hive.utils';
+
+/**
+ * @description
+ * Contains utils methods to perform transactions requiring multiple signatures.
+ *
+ * @example
+ * @export
+ * @class
+ */
+export class HiveMultisigSDK {
+  window: Window;
+  options?: MultisigOptions;
+  keychain: KeychainSDK;
+  socket: io.Socket;
+  constructor(window: Window, options?: MultisigOptions) {
+    this.window = window;
+    this.keychain = new KeychainSDK(this.window);
+    if (!options) {
+      this.options = {
+        socketAddress: 'http://localhost:5001',
+        clientAddress: 'https://api.deathwing.me',
+      };
+    } else {
+      this.options = options;
+    }
+    this.socket = io.connect(this.options.socketAddress);
+    this.socket.on('connect', () => {
+      console.log(`Socket Connected with ID: ${this.socket.id}`);
+    });
+  }
+
+  /**
+   * @description
+   * This function is called to connect to a single account or key before making a multi-signature transaction.
+   *
+   * Under the hood, this function will call the window.hive_keychain.requestSignBuffer() using KeychainSDK.
+   *
+   * @example
+   * import {HiveMultisigSDK} from "hive-multisig-sdk";
+   * const multisig = new HiveMultisigSDK(window);
+   * const username = 'hive.user';
+   * try {
+   *       const signerConnectResponse = await multisig.singleSignerConnect(
+   *           username,
+   *           KeychainKeyTypes.posting,
+   *       );
+   *       console.log({ signerConnectResponse });
+   *   } catch (error) {
+   *       console.log(error);
+   *   }
+   * @param to username or key
+   * @param keyType KeychainKeyTypes
+   * @returns SignerConnectResponse
+   */
+
+  singleSignerConnect = async (
+    signer: SignerConnect,
+  ): Promise<SignerConnectResponse> => {
+    return new Promise(async (resolve, reject) => {
+      try {
+        const signBuffer = await this.keychain.signBuffer({
+          username: signer.username,
+          message: signer.username,
+          method: signer.keyType,
+          title: 'Send Signer Connect Message',
+        } as SignBuffer);
+
+        if (signBuffer.success) {
+          const signerConnectParams: SignerConnectMessage = {
+            publicKey: signBuffer.publicKey!,
+            message: JSON.stringify(signBuffer.result).replace(`"`, ''),
+            username: signBuffer.data.username,
+          };
+          this.socket.emit(
+            SocketMessageCommand.SIGNER_CONNECT,
+            [signerConnectParams],
+            (signerConnectResponse: SignerConnectResponse) => {
+              if (signerConnectResponse.errors) {
+                reject(signerConnectResponse.errors);
+              }
+              resolve(signerConnectResponse);
+            },
+          );
+        } else {
+          reject(
+            new Error('Error while signing buffer during singleSignerConnect'),
+          );
+        }
+      } catch (error: any) {
+        const errorMessage =
+          'Error occurred during singleSignerConnect: ' + error.message;
+        reject(new Error(errorMessage));
+      }
+    });
+  };
+
+  /**
+   * @description
+   * This function is called to connect to multiple accounts or keys before making a multi-signature transaction.
+   *
+   * Unlike singleSignerConnect, it is required to sign each message using KeychainSDK.signBuffer() first outside of this function.
+   *
+   * @param messages array of signed connect messages
+   * @returns SignerConnectResponse
+   */
+  multipleSignerConnect = async (
+    messages: SignerConnectMessage[],
+  ): Promise<SignerConnectResponse> => {
+    return new Promise(async (resolve, reject) => {
+      try {
+        this.socket.emit(
+          SocketMessageCommand.SIGNER_CONNECT,
+          messages,
+          (signerConnectResponse: SignerConnectResponse) => {
+            if (signerConnectResponse.errors) {
+              reject(signerConnectResponse);
+            }
+            resolve(signerConnectResponse);
+          },
+        );
+      } catch (error: any) {
+        const errorMessage =
+          'Error occurred during multipleSignerConnect: ' + error.message;
+        reject(new Error(errorMessage));
+      }
+    });
+  };
+
+  /**
+   * @description
+   * A function tha returns the account authorities that are required to sign for the multisig transaction
+   *
+   * @param username
+   * @param keyType the transaction key type or method
+   * @returns Authority - containing the list of accounts and keys as well as the corresponding weights and weight threshold
+   */
+  getSigners = async (
+    username: string,
+    keyType: KeychainKeyTypes,
+  ): Promise<Authority> => {
+    return new Promise(async (resolve, reject) => {
+      try {
+        const account = await HiveUtils.getAccount(username);
+        if (account.length === 0) {
+          reject(`${username} not found`);
+        }
+        switch (keyType) {
+          case KeychainKeyTypes.active:
+            resolve(account[0].active);
+          case KeychainKeyTypes.posting:
+            resolve(account[0].posting);
+        }
+      } catch (error: any) {
+        reject(new Error('error occured during getSigners: ' + error.message));
+      }
+    });
+  };
+
+  /**
+   * @description
+   *
+   *
+   *
+   * @param message
+   * @return
+   */
+  sendSignatureRequest = async (
+    message: RequestSignatureMessage,
+  ): Promise<string> => {
+    return new Promise(async (resolve, reject) => {
+      try {
+        this.socket.emit(
+          SocketMessageCommand.REQUEST_SIGNATURE,
+          message,
+          (response: string) => {
+            resolve(response);
+          },
+        );
+      } catch (error: any) {
+        const errorMessage =
+          'Error occured during sendSignatureRequest: ' + error.message;
+        reject(new Error(errorMessage));
+      }
+    });
+  };
+
+  /**
+   * @description
+   *
+   * @param message .
+   * @returns.
+   */
+  signTransaction = async (data: ISignTransaction): Promise<string[]> => {
+    return new Promise(async (resolve, reject) => {
+      try {
+        const signature = await this.keychain.signTx({
+          username: data.username,
+          tx: data.decodedTransaction,
+          method: data.method,
+        });
+        if (signature.success) {
+          try {
+            const signedTransaction = signature.result;
+            const signTransactionMessage: SignTransactionMessage = {
+              signature:
+                signedTransaction.signatures[
+                  signedTransaction.signatures.length - 1
+                ],
+              signerId: data.signerId,
+              signatureRequestId: data.signatureRequestId,
+            };
+            this.socket.emit(
+              SocketMessageCommand.SIGN_TRANSACTION,
+              signTransactionMessage,
+              (response: string[]) => {
+                resolve(response);
+              },
+            );
+          } catch (error: any) {
+            reject(
+              new Error(
+                'Error occured during signTransaction: ' + error.message,
+              ),
+            );
+          }
+        }
+        reject(signature.error);
+      } catch (error: any) {
+        reject(
+          new Error('Error occured during signTransaction: ' + error.message),
+        );
+      }
+    });
+  };
+
+  /**
+   * @description
+   * Notifies the backend about a transaction being broadcasted.
+   *
+   * @param message The NotifyTxBroadcastedMessage containing signatureRequestId.
+   * @returns A Promise that resolves with a string message indicating successful notification.
+   */
+  notifyTransactionBroadcasted = async (
+    message: NotifyTxBroadcastedMessage,
+  ): Promise<string> => {
+    return new Promise(async (resolve, reject) => {
+      try {
+        this.socket.emit(
+          SocketMessageCommand.NOTIFY_TRANSACTION_BROADCASTED,
+          message,
+          () => {
+            resolve('Backend has been notified of broadcast.');
+          },
+        );
+      } catch (error: any) {
+        reject(
+          new Error(
+            'Error occured during notifyTransactionBroadcased: ' +
+              error.message,
+          ),
+        );
+      }
+    });
+  };
+
+  /**
+   * @description
+   * Encodes the transaction data using the keychain.
+   *
+   * @param data The object containing transaction encoding details.
+   * @returns A Promise that resolves with the encoded transaction as a string.
+   */
+  encodeTransaction = (
+    data: IEncodeTransaction,
+  ): Promise<RequestSignatureMessage> => {
+    return new Promise<RequestSignatureMessage>(async (resolve, reject) => {
+      try {
+        const signature = await this.keychain.signTx({
+          username: data.initiator.username.toString(),
+          tx: data.transaction,
+          method: data.method,
+        });
+        if (!signature.success) {
+          reject(
+            new Error('Failed to sign transaction during transaction encoding'),
+          );
+          return;
+        }
+
+        const signedTransaction = signature.result;
+        let receivers: [string, number][] =
+          await HiveUtils.getEncodedTxReceivers(data.authority, data.method);
+        let signerList: RequestSignatureSigner[] = [];
+
+        if (receivers.length > 0) {
+          const encodedTransaction = await this.keychain.encodeWithKeys({
+            username: data.initiator.username.toString(),
+            publicKeys: receivers.map((k) => {
+              return k[0];
+            }),
+            message: `#${JSON.stringify(signedTransaction)}`,
+            method: data.method,
+          });
+
+          if (encodedTransaction.success && encodedTransaction.result) {
+
+            const resultString = JSON.stringify(encodedTransaction.result);
+            const encodedTx = JSON.parse(resultString) ;
+            for(let i=0; i<receivers.length; i++){
+              var result = encodedTx[receivers[i][0]];
+              var signer:RequestSignatureSigner = {
+                encryptedTransaction:result,
+                publicKey:receivers[i][0],
+                weight:receivers[i][1].toString()
+               }
+              signerList.push(signer);
+              
+            }
+
+            const signatureRequest: ISignatureRequest={
+              expirationDate: data.expirationDate,
+              threshold: data.authority.weight_threshold,
+              keyType: data.method,
+              signers: signerList
+            }
+
+            const requestSignMsg: RequestSignatureMessage = {
+              signatureRequest,
+              initialSigner:{
+                username: data.initiator.username,
+                publicKey: data.initiator.publicKey,
+                signature: signedTransaction.signatures[0],
+                weight: data.initiator.weight as number
+              }
+            }
+
+            resolve(requestSignMsg);
+          } else {
+            reject(new Error('Failed to encode transaction'));
+            return;
+          }
+        }
+      } catch (error: any) {
+        reject(
+          new Error(
+            'Error occurred during encodeTransaction: ' + error.message,
+          ),
+        );
+      }
+    });
+  };
+
+  /**
+   * @description
+   * Decodes the encrypted transaction for the signature request.
+   *
+   * @param signatureRequest
+   * @param username
+   * @param publicKey
+   * @returns A Promise that resolves with the decoded transaction as a Transaction object.
+   */
+  decodeTransaction = async (
+    data: IDecodeTransaction,
+  ): Promise<ITransaction> => {
+    return new Promise(async (resolve, reject) => {
+      if (!data.signatureRequest) {
+        reject(
+          new Error(
+            'You passed an empty signatureRequest in decodeTransaction.',
+          ),
+        );
+      }
+      const signer = data.signatureRequest.signers.find(
+        (s) => s.publicKey === data.publicKey,
+      );
+      if (!signer) {
+        reject(
+          new Error('The publikKey cannot be found in the list of signers.'),
+        );
+      } else {
+        try {
+          const decodedMsg = await this.keychain.decode({
+            username: data.username,
+            message: signer.encryptedTransaction,
+            method: data.signatureRequest.keyType,
+          });
+          if (decodedMsg.success) {
+            const decodedTx = JSON.parse(
+              JSON.stringify(decodedMsg.result).replace('#', ''),
+            );
+            try {
+              const tx: ITransaction = {
+                id: signer.id,
+                signatureRequestId: data.signatureRequest.id,
+                transaction: decodedTx as Transaction,
+                method: data.signatureRequest.keyType,
+                username: data.username,
+              };
+              resolve(tx);
+            } catch {
+              reject(
+                new Error(
+                  'Cannot parse transaction object. Invalid transaction format.',
+                ),
+              );
+            }
+          }
+        } catch (error: any) {
+          reject(
+            new Error(
+              'An error occured during decodeTransaction: ' + error.message,
+            ),
+          );
+        }
+      }
+    });
+  };
+
+  /**
+   * @description
+   * Verifies the key and signature of a signer's connection message.
+   *
+   * @param message The signer connection message containing the public key, username, and signature.
+   * @returns A Promise that resolves with a boolean indicating whether the key and signature are valid.
+   */
+  verifyKey = async (message: SignerConnectMessage): Promise<boolean> => {
+    return new Promise(async (resolve, reject) => {
+      HiveUtils.getClient()
+        .keys.getKeyReferences([message.publicKey!])
+        .then((result) => {
+          if (result.accounts?.[0]?.includes(message.username)) {
+            const signature = Signature.fromString(message.message);
+            const key = PublicKey.fromString(message.publicKey);
+            if (key.verify(cryptoUtils.sha256(message.username), signature)) {
+              resolve(true);
+            }
+            reject(new Error('The signature could not be verified'));
+          }
+          reject(new Error('The signature could not be verified'));
+        });
+    });
+  };
+
+  /**
+   * @description
+   * Subscribes to signature requests and invokes the provided callback function when a signature request is received.
+   *
+   * @param callback The callback function to be invoked with the signature request.
+   * @returns A Promise that resolves with a string message indicating successful subscription.
+   */
+  subscribeToSignRequests = (
+    callback: SignatureRequestCallback,
+  ): Promise<boolean> => {
+    return new Promise<boolean>((resolve, reject) => {
+      try {
+        this.socket.on(
+          SocketMessageCommand.REQUEST_SIGN_TRANSACTION,
+          (signatureRequest: SignatureRequest) => {
+            callback(signatureRequest);
+          },
+        );
+        resolve(true);
+      } catch (error: any) {
+        reject(
+          new Error(
+            'Error occured when trying to subscribe to signer requests: ' +
+              error.message,
+          ),
+        );
+      }
+    });
+  };
+
+  /**
+   * @description
+   * Subscribes to broadcasted transactions and invokes the provided callback function when a transaction has been broadcasted.
+   *
+   * @param callback The callback function to be invoked with the signature request.
+   * @returns A Promise that resolves with a string message indicating successful subscription.
+   */
+  subscribeToBroadcastedTransactions = (
+    callback: SignatureRequestCallback,
+  ): Promise<boolean> => {
+    return new Promise<boolean>((resolve, reject) => {
+      try {
+        this.socket.on(
+          SocketMessageCommand.TRANSACTION_BROADCASTED_NOTIFICATION,
+          (signatureRequest: SignatureRequest) => {
+            callback(signatureRequest);
+          },
+        );
+        resolve(true);
+      } catch (error: any) {
+        reject(
+          new Error(
+            'Error occured when trying to subscribe to broadcasted transactions: ' +
+              error.message,
+          ),
+        );
+      }
+    });
+  };
+}